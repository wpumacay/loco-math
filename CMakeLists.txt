--- conflicted
+++ resolved
@@ -15,17 +15,10 @@
 # -------------------------------------
 # Define our project :)
 project(
-<<<<<<< HEAD
-  TinyMath
-  VERSION 0.3.0
-  DESCRIPTION "A basic math library for vectors and matrices"
-  HOMEPAGE_URL "https://github.com/wpumacay/tiny_math"
-=======
   Math3d
   VERSION 0.4.1
   DESCRIPTION "A basic math library for spatial algebra"
   HOMEPAGE_URL "https://github.com/wpumacay/math"
->>>>>>> b20b4106
   LANGUAGES C CXX)
 
 # -------------------------------------
